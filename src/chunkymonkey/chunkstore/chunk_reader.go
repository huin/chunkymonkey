--- conflicted
+++ resolved
@@ -55,25 +55,11 @@
 	return r.chunkTag.Lookup("Level/HeightMap").(*nbt.ByteArray).Value
 }
 
-<<<<<<< HEAD
 func (r *chunkReader) Entities() []nbt.ITag {
-	listTag, ok := r.chunkTag.Lookup("/Level/Entities").(*nbt.List)
+	listTag, ok := r.chunkTag.Lookup("Level/Entities").(*nbt.List)
 	if !ok {
-		log.Printf("/Level/Entities is not a nbt.List")
+		log.Printf("Level/Entities is not a nbt.List")
 		return nil
-=======
-func (r *chunkReader) Entities() []*nbt.Compound {
-	list := r.chunkTag.Lookup("Level/Entities").(*nbt.List).Value
-	entities := make([]*nbt.Compound, len(list))
-
-	for idx, data := range list {
-		entity, ok := data.(*nbt.Compound)
-		if ok {
-			entities[idx] = entity
-		} else {
-			log.Printf("Non-Compound entity in Level/Entities/%d", idx)
-		}
->>>>>>> 2e8cace3
 	}
 
 	return listTag.Value
